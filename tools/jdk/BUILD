--- conflicted
+++ resolved
@@ -118,18 +118,14 @@
     name = "toolchain",
     bootclasspath = [":bootclasspath"],
     encoding = "UTF-8",
-<<<<<<< HEAD
-    jvm_opts = ["-server"],
-=======
     extclasspath = [":extdir"],
     genclass = ["//tools/jdk:GenClass_deploy.jar"],
     header_compiler = ["//tools/jdk:turbine_deploy.jar"],
     ijar = ["@bazel_tools//tools/jdk:ijar"],
     javabuilder = ["//tools/jdk:JavaBuilder_deploy.jar"],
     javac = ["//third_party/java/jdk/langtools:javac_jar"],
-    jvm_opts = ["-client"],
+    jvm_opts = ["-server"],
     singlejar = ["//tools/jdk:SingleJar_deploy.jar"],
->>>>>>> 0cc75030
     source_version = "8",
     target_version = "8",
 )
