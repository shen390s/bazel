--- conflicted
+++ resolved
@@ -27,21 +27,6 @@
 )
 
 filegroup(
-<<<<<<< HEAD
-    name = "protoc",
-    srcs = select({
-        ":windows_mingw": ["protobuf/protoc-mingw.exe"],
-        ":windows_msys64_mingw64": ["protobuf/protoc-mingw.exe"],
-        ":windows_msys64": ["protobuf/protoc-mingw.exe"],
-        ":windows_clang": ["protobuf/protoc-mingw.exe"],
-        ":darwin": ["protobuf/protoc-osx-x86_32.exe"],
-        ":k8": ["protobuf/protoc-linux-x86_64.exe"],
-        ":piii": ["protobuf/protoc-linux-x86_32.exe"],
-        ":arm": ["protobuf/protoc-linux-arm32.exe"],
-        ":freebsd": ["protobuf/protoc-linux-x86_32.exe"],
-	":ppc64le": ["protobuf/protoc-linux-ppc64le.exe"],
-    }),
-=======
     name = "embedded_tools_srcs",
     srcs = glob(["**"]) + [
         "//third_party/ijar:srcs",
@@ -57,7 +42,6 @@
         "//third_party/py/mock:srcs",
         "//third_party/py/six:srcs",
     ],
->>>>>>> 0cc75030
 )
 
 filegroup(
